--- conflicted
+++ resolved
@@ -158,27 +158,11 @@
 		return wda.getOrientation();
 	}
 
-<<<<<<< HEAD
-	public async getDeviceLogs(options?: { timeWindow?: string; filter?: string; iosUseBooted?: boolean; process?: string }): Promise<string> {
-		const timeWindow = options?.timeWindow || "1m";
-		const filter = options?.filter;
-		const useBooted = options?.iosUseBooted || false;
-		const processFilter = options?.process;
-		let deviceUuid = this.simulatorUuid;
-		if (useBooted) {
-			const bootedSimulators = new SimctlManager().listBootedSimulators();
-			if (bootedSimulators.length === 0) {
-				throw new ActionableError("No booted simulator found. Please start a simulator first.");
-			}
-			deviceUuid = bootedSimulators[0].uuid;
-		}
-=======
 	public async getDeviceLogs(options?: { timeWindow?: string; filter?: string; process?: string }): Promise<string> {
 		const timeWindow = options?.timeWindow || "1m";
 		const filter = options?.filter;
 		const processFilter = options?.process;
 		const deviceUuid = this.simulatorUuid;
->>>>>>> e3007569
 
 		let predicate = "";
 		let currentApp: string | null = null;
@@ -190,26 +174,12 @@
 		} else {
 			// Try to detect currently running user apps from installed apps
 			try {
-<<<<<<< HEAD
-				let runningApps;
-				if (useBooted) {
-					runningApps = await this.listAppsBooted();
-				} else {
-					runningApps = await this.listApps();
-				}
-
-				// Filter to non-Apple user apps
-				const userApps = runningApps
-					.map(app => app.packageName)
-					.filter(appId => !appId.startsWith("com.apple.") && appId.includes("."));
-=======
 				const runningApps = await this.listApps();
 
 				// Filter to non-Apple user apps
 				const userApps = runningApps
 					.map((app: InstalledApp) => app.packageName)
 					.filter((appId: string) => !appId.startsWith("com.apple.") && appId.includes("."));
->>>>>>> e3007569
 
 				if (userApps.length > 0) {
 					// For now, just use the first user app found
