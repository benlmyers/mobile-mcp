import path from "path";
import { execFileSync } from "child_process";

import * as xml from "fast-xml-parser";

import { ActionableError, Button, InstalledApp, Robot, ScreenElement, ScreenElementRect, ScreenSize, SwipeDirection, Orientation } from "./robot";

export interface AndroidDevice {
	deviceId: string;
	deviceType: "tv" | "mobile";
}

interface UiAutomatorXmlNode {
	node: UiAutomatorXmlNode[];
	class?: string;
	text?: string;
	bounds?: string;
	hint?: string;
	focused?: string;
	clickable?: string;
	focusable?: string;
	enabled?: string;
	selected?: string;
	package?: string;
	"content-desc"?: string;
	"resource-id"?: string;
}

interface UiAutomatorXml {
	hierarchy: {
		node: UiAutomatorXmlNode;
	};
}

const getAdbPath = (): string => {
	let executable = "adb";
	if (process.env.ANDROID_HOME) {
		executable = path.join(process.env.ANDROID_HOME, "platform-tools", "adb");
	}

	return executable;
};

const BUTTON_MAP: Record<Button, string> = {
	"BACK": "KEYCODE_BACK",
	"HOME": "KEYCODE_HOME",
	"VOLUME_UP": "KEYCODE_VOLUME_UP",
	"VOLUME_DOWN": "KEYCODE_VOLUME_DOWN",
	"ENTER": "KEYCODE_ENTER",
	"DPAD_CENTER": "KEYCODE_DPAD_CENTER",
	"DPAD_UP": "KEYCODE_DPAD_UP",
	"DPAD_DOWN": "KEYCODE_DPAD_DOWN",
	"DPAD_LEFT": "KEYCODE_DPAD_LEFT",
	"DPAD_RIGHT": "KEYCODE_DPAD_RIGHT",
};

const TIMEOUT = 30000;
const MAX_BUFFER_SIZE = 1024 * 1024 * 4;

type AndroidDeviceType = "tv" | "mobile";

export class AndroidRobot implements Robot {

	public constructor(private deviceId: string) {
	}

	public adb(...args: string[]): Buffer {
		return execFileSync(getAdbPath(), ["-s", this.deviceId, ...args], {
			maxBuffer: MAX_BUFFER_SIZE,
			timeout: TIMEOUT,
		});
	}

	public getSystemFeatures(): string[] {
		return this.adb("shell", "pm", "list", "features")
			.toString()
			.split("\n")
			.map(line => line.trim())
			.filter(line => line.startsWith("feature:"))
			.map(line => line.substring("feature:".length));
	}

	public async getScreenSize(): Promise<ScreenSize> {
		const screenSize = this.adb("shell", "wm", "size")
			.toString()
			.split(" ")
			.pop();

		if (!screenSize) {
			throw new Error("Failed to get screen size");
		}

		const scale = 1;
		const [width, height] = screenSize.split("x").map(Number);
		return { width, height, scale };
	}

	public async listApps(): Promise<InstalledApp[]> {
		return this.adb("shell", "cmd", "package", "query-activities", "-a", "android.intent.action.MAIN", "-c", "android.intent.category.LAUNCHER")
			.toString()
			.split("\n")
			.map(line => line.trim())
			.filter(line => line.startsWith("packageName="))
			.map(line => line.substring("packageName=".length))
			.filter((value, index, self) => self.indexOf(value) === index)
			.map(packageName => ({
				packageName,
				appName: packageName,
			}));
	}

	public async launchApp(packageName: string): Promise<void> {
		this.adb("shell", "monkey", "-p", packageName, "-c", "android.intent.category.LAUNCHER", "1");
	}

	public async listRunningProcesses(): Promise<string[]> {
		return this.adb("shell", "ps", "-e")
			.toString()
			.split("\n")
			.map(line => line.trim())
			.filter(line => line.startsWith("u")) // non-system processes
			.map(line => line.split(/\s+/)[8]); // get process name
	}

	public async swipe(direction: SwipeDirection): Promise<void> {
		const screenSize = await this.getScreenSize();
		const centerX = screenSize.width >> 1;

		let x0: number, y0: number, x1: number, y1: number;

		switch (direction) {
			case "up":
				x0 = x1 = centerX;
				y0 = Math.floor(screenSize.height * 0.80);
				y1 = Math.floor(screenSize.height * 0.20);
				break;
			case "down":
				x0 = x1 = centerX;
				y0 = Math.floor(screenSize.height * 0.20);
				y1 = Math.floor(screenSize.height * 0.80);
				break;
			case "left":
				x0 = Math.floor(screenSize.width * 0.80);
				x1 = Math.floor(screenSize.width * 0.20);
				y0 = y1 = Math.floor(screenSize.height * 0.50);
				break;
			case "right":
				x0 = Math.floor(screenSize.width * 0.20);
				x1 = Math.floor(screenSize.width * 0.80);
				y0 = y1 = Math.floor(screenSize.height * 0.50);
				break;
			default:
				throw new ActionableError(`Swipe direction "${direction}" is not supported`);
		}

		this.adb("shell", "input", "swipe", `${x0}`, `${y0}`, `${x1}`, `${y1}`, "1000");
	}

	public async swipeFromCoordinate(x: number, y: number, direction: SwipeDirection, distance?: number): Promise<void> {
		const screenSize = await this.getScreenSize();

		let x0: number, y0: number, x1: number, y1: number;

		// Use provided distance or default to 30% of screen dimension
		const defaultDistanceY = Math.floor(screenSize.height * 0.3);
		const defaultDistanceX = Math.floor(screenSize.width * 0.3);
		const swipeDistanceY = distance || defaultDistanceY;
		const swipeDistanceX = distance || defaultDistanceX;

		switch (direction) {
			case "up":
				x0 = x1 = x;
				y0 = y;
				y1 = Math.max(0, y - swipeDistanceY);
				break;
			case "down":
				x0 = x1 = x;
				y0 = y;
				y1 = Math.min(screenSize.height, y + swipeDistanceY);
				break;
			case "left":
				x0 = x;
				x1 = Math.max(0, x - swipeDistanceX);
				y0 = y1 = y;
				break;
			case "right":
				x0 = x;
				x1 = Math.min(screenSize.width, x + swipeDistanceX);
				y0 = y1 = y;
				break;
			default:
				throw new ActionableError(`Swipe direction "${direction}" is not supported`);
		}

		this.adb("shell", "input", "swipe", `${x0}`, `${y0}`, `${x1}`, `${y1}`, "1000");
	}

	public async getScreenshot(): Promise<Buffer> {
		return this.adb("exec-out", "screencap", "-p");
	}

	private collectElements(node: UiAutomatorXmlNode): ScreenElement[] {
		const elements: Array<ScreenElement> = [];

		if (node.node) {
			if (Array.isArray(node.node)) {
				for (const childNode of node.node) {
					elements.push(...this.collectElements(childNode));
				}
			} else {
				elements.push(...this.collectElements(node.node));
			}
		}

		// Include elements with text/labels OR clickable/focusable elements (like icons, buttons)
		const hasTextOrLabel = node.text || node["content-desc"] || node.hint || node["resource-id"];
		const isInteractive = node.clickable === "true" || node.focusable === "true" ||
			(node.class && (node.class.includes("Button") || node.class.includes("ImageView") ||
			node.class.includes("ImageButton") || node.class.includes("View")));

		if (hasTextOrLabel || isInteractive) {
			const element: ScreenElement = {
				type: node.class || "element",
				text: node.text,
				label: node["content-desc"] || node.hint || "",
				rect: this.getScreenElementRect(node),
			};

			if (node.focused === "true") {
				// only provide it if it's true, otherwise don't confuse llm
				element.focused = true;
			}

			const resourceId = node["resource-id"];
			if (resourceId !== null && resourceId !== "") {
				element.identifier = resourceId;
			}

			if (element.rect.width > 0 && element.rect.height > 0) {
				elements.push(element);
			}
		}

		return elements;
	}

	public async getElementsOnScreen(): Promise<ScreenElement[]> {
		const parsedXml = await this.getUiAutomatorXml();
		const hierarchy = parsedXml.hierarchy;
		const elements = this.collectElements(hierarchy.node);
		return elements;
	}

	public async terminateApp(packageName: string): Promise<void> {
		this.adb("shell", "am", "force-stop", packageName);
	}

	public async openUrl(url: string): Promise<void> {
		this.adb("shell", "am", "start", "-a", "android.intent.action.VIEW", "-d", url);
	}

	public async sendKeys(text: string): Promise<void> {
		// adb shell requires some escaping
		const _text = text.replace(/ /g, "\\ ");
		this.adb("shell", "input", "text", _text);
	}

	public async pressButton(button: Button) {
		if (!BUTTON_MAP[button]) {
			throw new ActionableError(`Button "${button}" is not supported`);
		}

		this.adb("shell", "input", "keyevent", BUTTON_MAP[button]);
	}

	public async tap(x: number, y: number): Promise<void> {
		this.adb("shell", "input", "tap", `${x}`, `${y}`);
	}

	public async setOrientation(orientation: Orientation): Promise<void> {
		const orientationValue = orientation === "portrait" ? 0 : 1;

		// disable auto-rotation prior to setting the orientation
		this.adb("shell", "settings", "put", "system", "accelerometer_rotation", "0");
		this.adb("shell", "content", "insert", "--uri", "content://settings/system", "--bind", "name:s:user_rotation", "--bind", `value:i:${orientationValue}`);
	}

	public async getOrientation(): Promise<Orientation> {
		const rotation = this.adb("shell", "settings", "get", "system", "user_rotation").toString().trim();
		return rotation === "0" ? "portrait" : "landscape";
	}

<<<<<<< HEAD
	public async getDeviceLogs(options?: { timeWindow?: string; filter?: string; iosUseBooted?: boolean; process?: string }): Promise<string> {
=======
	public async getDeviceLogs(options?: { timeWindow?: string; filter?: string; process?: string }): Promise<string> {
>>>>>>> e3007569
		const timeWindow = options?.timeWindow || "1m";
		const filter = options?.filter;
		const processFilter = options?.process;
		let packageFilter: string | null = null;
		let searchQuery: string | null = null;
		let effectiveFilter = filter;
		// For Android: if both process and filter are provided, combine them as "package:<process> <filter>"
		if (processFilter && filter && !filter.includes("package:")) {
			effectiveFilter = `package:${processFilter} ${filter}`;
		} else if (processFilter && !filter) {
			effectiveFilter = `package:${processFilter}`;
		}
		// Handle Android package filtering syntax
		if (effectiveFilter) {
			if (effectiveFilter.startsWith("package:mine")) {
				// Filter to user apps only
				const query = effectiveFilter.replace("package:mine", "").trim();
				searchQuery = query || null;
				// Will filter user packages in post-processing
			} else if (effectiveFilter.includes("package:")) {
				// Handle specific package filters like package:com.example.app search_term
				const packageMatch = effectiveFilter.match(/package:([^\s]+)(?:\s+(.+))?/);
				if (packageMatch) {
					packageFilter = packageMatch[1];
					searchQuery = packageMatch[2] || null;
				}
			} else {
				// Regular search filter
				searchQuery = effectiveFilter;
			}
		}

		const args = ["shell", "logcat"];
		if (timeWindow) {
			// Calculate timestamp for time-based filtering using -T
			const timeInSeconds = this.parseTimeWindow(timeWindow);
			const startTime = new Date(Date.now() - (timeInSeconds * 1000));
			// Format as MM-dd HH:mm:ss.mmm
			const month = String(startTime.getMonth() + 1).padStart(2, "0");
			const day = String(startTime.getDate()).padStart(2, "0");
			const hours = String(startTime.getHours()).padStart(2, "0");
			const minutes = String(startTime.getMinutes()).padStart(2, "0");
			const seconds = String(startTime.getSeconds()).padStart(2, "0");
			const milliseconds = String(startTime.getMilliseconds()).padStart(3, "0");

			const timeFormat = `${month}-${day} ${hours}:${minutes}:${seconds}.${milliseconds}`;
			args.push("-T", timeFormat);
		} else {
			args.push("-d");
		}
		// Add package filtering directly to logcat if we have a specific package
		if (packageFilter && packageFilter !== "mine") {
			// Use logcat's native package filtering with --pid
			try {
				// First get the PID(s) for this package
				const pidOutput = this.adb("shell", "pidof", packageFilter).toString().trim();
				if (pidOutput) {
					const pids = pidOutput.split(/\s+/);
					for (const pid of pids) {
						args.push("--pid", pid);
					}
				}
			} catch (error) {
				// If pidof fails, fall back to post-processing
			}
		}
		const output = this.adb(...args).toString();

		// Post-process filtering
		const lines = output.split("\n").filter(line => line.trim());
		let filteredLines = lines;
		// Filter by specific package if provided (fallback if --pid didn't work)
		if (packageFilter && packageFilter !== "mine") {
			filteredLines = filteredLines.filter(line => {
				return line.includes(packageFilter!);
			});
		}
		// Filter for user packages if package:mine
		if (filter && filter.startsWith("package:mine")) {
			filteredLines = filteredLines.filter(line => {
				// Look for user app indicators - avoid system/Android logs
				return !line.includes("com.android.") &&
					!line.includes("android.") &&
					!line.includes("system_") &&
					(line.includes("com.") || line.includes("io.") || line.includes("net.") || line.includes("app."));
			});
		}
		// Apply text search if provided
		if (searchQuery) {
			filteredLines = filteredLines.filter(line => {
				return line.toLowerCase().includes(searchQuery!.toLowerCase());
			});
		}
		return filteredLines.join("\n");
	}

	private parseTimeWindow(timeWindow: string): number {
		const match = timeWindow.match(/^(\d+)([smh])$/);
		if (!match) {
			return 60;
		}
		const value = parseInt(match[1], 10);
		const unit = match[2];
		switch (unit) {
			case "s":
				return value;
			case "m":
				return value * 60;
			case "h":
				return value * 3600;
			default:
				return 60;
		}
	}

	private async getUiAutomatorDump(): Promise<string> {
		for (let tries = 0; tries < 10; tries++) {
			const dump = this.adb("exec-out", "uiautomator", "dump", "/dev/tty").toString();
			// note: we're not catching other errors here. maybe we should check for <?xml
			if (dump.includes("null root node returned by UiTestAutomationBridge")) {
				// uncomment for debugging
				// const screenshot = await this.getScreenshot();
				// console.error("Failed to get UIAutomator XML. Here's a screenshot: " + screenshot.toString("base64"));
				continue;
			}

			return dump.substring(dump.indexOf("<?xml"));
		}

		throw new ActionableError("Failed to get UIAutomator XML");
	}

	private async getUiAutomatorXml(): Promise<UiAutomatorXml> {
		const dump = await this.getUiAutomatorDump();
		const parser = new xml.XMLParser({
			ignoreAttributes: false,
			attributeNamePrefix: "",
		});

		return parser.parse(dump) as UiAutomatorXml;
	}

	private getScreenElementRect(node: UiAutomatorXmlNode): ScreenElementRect {
		const bounds = String(node.bounds);

		const [, left, top, right, bottom] = bounds.match(/^\[(\d+),(\d+)\]\[(\d+),(\d+)\]$/)?.map(Number) || [];
		return {
			x: left,
			y: top,
			width: right - left,
			height: bottom - top,
		};
	}
}

export class AndroidDeviceManager {

	private getDeviceType(name: string): AndroidDeviceType {
		const device = new AndroidRobot(name);
		const features = device.getSystemFeatures();
		if (features.includes("android.software.leanback") || features.includes("android.hardware.type.television")) {
			return "tv";
		}

		return "mobile";
	}

	public getConnectedDevices(): AndroidDevice[] {
		try {
			const names = execFileSync(getAdbPath(), ["devices"])
				.toString()
				.split("\n")
				.filter(line => !line.startsWith("List of devices attached"))
				.filter(line => line.trim() !== "")
				.map(line => line.split("\t")[0]);

			return names.map(name => ({
				deviceId: name,
				deviceType: this.getDeviceType(name),
			}));
		} catch (error) {
			console.error("Could not execute adb command, maybe ANDROID_HOME is not set?");
			return [];
		}
	}
}<|MERGE_RESOLUTION|>--- conflicted
+++ resolved
@@ -290,11 +290,7 @@
 		return rotation === "0" ? "portrait" : "landscape";
 	}
 
-<<<<<<< HEAD
-	public async getDeviceLogs(options?: { timeWindow?: string; filter?: string; iosUseBooted?: boolean; process?: string }): Promise<string> {
-=======
 	public async getDeviceLogs(options?: { timeWindow?: string; filter?: string; process?: string }): Promise<string> {
->>>>>>> e3007569
 		const timeWindow = options?.timeWindow || "1m";
 		const filter = options?.filter;
 		const processFilter = options?.process;
