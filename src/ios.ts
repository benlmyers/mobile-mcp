import path from "path";
import { tmpdir } from "os";
import { randomBytes } from "crypto";
import { readFileSync, unlinkSync } from "fs";
import { execFileSync } from "child_process";
import { Socket } from "net";

import { WebDriverAgent } from "./webdriver-agent";
import { ActionableError, Button, InstalledApp, Robot, ScreenSize, SwipeDirection, ScreenElement, Orientation } from "./robot";

const WDA_PORT = 8100;
const IOS_TUNNEL_PORT = 60105;

interface ListCommandOutput {
	deviceList: string[];
}

interface VersionCommandOutput {
	version: string;
}

interface InfoCommandOutput {
	DeviceClass: string;
	DeviceName: string;
	ProductName: string;
	ProductType: string;
	ProductVersion: string;
	PhoneNumber: string;
	TimeZone: string;
}

export interface IosDevice {
	deviceId: string;
	deviceName: string;
}

const getGoIosPath = (): string => {
	if (process.env.GO_IOS_PATH) {
		return process.env.GO_IOS_PATH;
	}

	// fallback to go-ios in PATH via `npm install -g go-ios`
	return "ios";
};

export class IosRobot implements Robot {

	public constructor(private deviceId: string) {
	}

	private isListeningOnPort(port: number): Promise<boolean> {
		return new Promise((resolve, reject) => {
			const client = new Socket();
			client.connect(port, "localhost", () => {
				client.destroy();
				resolve(true);
			});

			client.on("error", (err: any) => {
				resolve(false);
			});
		});
	}

	private async isTunnelRunning(): Promise<boolean> {
		return await this.isListeningOnPort(IOS_TUNNEL_PORT);
	}

	private async isWdaForwardRunning(): Promise<boolean> {
		return await this.isListeningOnPort(WDA_PORT);
	}

	private async assertTunnelRunning(): Promise<void> {
		if (await this.isTunnelRequired()) {
			if (!(await this.isTunnelRunning())) {
				throw new ActionableError("iOS tunnel is not running, please see https://github.com/mobile-next/mobile-mcp/wiki/");
			}
		}
	}

	private async wda(): Promise<WebDriverAgent> {

		await this.assertTunnelRunning();

		if (!(await this.isWdaForwardRunning())) {
			throw new ActionableError("Port forwarding to WebDriverAgent is not running (tunnel okay), please see https://github.com/mobile-next/mobile-mcp/wiki/");
		}

		const wda = new WebDriverAgent("localhost", WDA_PORT);

		if (!(await wda.isRunning())) {
			throw new ActionableError("WebDriverAgent is not running on device (tunnel okay, port forwarding okay), please see https://github.com/mobile-next/mobile-mcp/wiki/");
		}

		return wda;
	}

	private async ios(...args: string[]): Promise<string> {
		return execFileSync(getGoIosPath(), ["--udid", this.deviceId, ...args], {}).toString();
	}

	public async getIosVersion(): Promise<string> {
		const output = await this.ios("info");
		const json = JSON.parse(output);
		return json.ProductVersion;
	}

	private async isTunnelRequired(): Promise<boolean> {
		const version = await this.getIosVersion();
		const args = version.split(".");
		return parseInt(args[0], 10) >= 17;
	}

	public async getScreenSize(): Promise<ScreenSize> {
		const wda = await this.wda();
		return await wda.getScreenSize();
	}

	public async swipe(direction: SwipeDirection): Promise<void> {
		const wda = await this.wda();
		await wda.swipe(direction);
	}

	public async swipeFromCoordinate(x: number, y: number, direction: SwipeDirection, distance?: number): Promise<void> {
		const wda = await this.wda();
		await wda.swipeFromCoordinate(x, y, direction, distance);
	}

	public async listApps(): Promise<InstalledApp[]> {
		await this.assertTunnelRunning();

		const output = await this.ios("apps", "--all", "--list");
		return output
			.split("\n")
			.map(line => {
				const [packageName, appName] = line.split(" ");
				return {
					packageName,
					appName,
				};
			});
	}

	public async launchApp(packageName: string): Promise<void> {
		await this.assertTunnelRunning();
		await this.ios("launch", packageName);
	}

	public async terminateApp(packageName: string): Promise<void> {
		await this.assertTunnelRunning();
		await this.ios("kill", packageName);
	}

	public async openUrl(url: string): Promise<void> {
		const wda = await this.wda();
		await wda.openUrl(url);
	}

	public async sendKeys(text: string): Promise<void> {
		const wda = await this.wda();
		await wda.sendKeys(text);
	}

	public async pressButton(button: Button): Promise<void> {
		const wda = await this.wda();
		await wda.pressButton(button);
	}

	public async tap(x: number, y: number): Promise<void> {
		const wda = await this.wda();
		await wda.tap(x, y);
	}

	public async getElementsOnScreen(): Promise<ScreenElement[]> {
		const wda = await this.wda();
		return await wda.getElementsOnScreen();
	}

	public async getScreenshot(): Promise<Buffer> {
		await this.assertTunnelRunning();
		const tmpFilename = path.join(tmpdir(), `screenshot-${randomBytes(8).toString("hex")}.png`);
		await this.ios("screenshot", "--output", tmpFilename);
		const buffer = readFileSync(tmpFilename);
		unlinkSync(tmpFilename);
		return buffer;
	}

	public async setOrientation(orientation: Orientation): Promise<void> {
		const wda = await this.wda();
		await wda.setOrientation(orientation);
	}

	public async getOrientation(): Promise<Orientation> {
		const wda = await this.wda();
		return await wda.getOrientation();
	}

<<<<<<< HEAD
	public async getDeviceLogs(options?: { timeWindow?: string; filter?: string; iosUseBooted?: boolean; process?: string }): Promise<string> {
=======
	public async getDeviceLogs(options?: { timeWindow?: string; filter?: string; process?: string }): Promise<string> {
>>>>>>> e3007569
		await this.assertTunnelRunning();
		const timeWindow = options?.timeWindow || "1m";
		const filter = options?.filter;
		const args = ["syslog"];
		if (timeWindow) {
			const timeInSeconds = this.parseTimeWindow(timeWindow);
			args.push("--since");
			args.push(`${timeInSeconds}s`);
		}
		let output = await this.ios(...args);
		if (filter) {
			const lines = output.split("\n");
			const filteredLines = lines.filter(line =>
				line.toLowerCase().includes(filter.toLowerCase())
			);
			output = filteredLines.join("\n");
		}
		return output;
	}

	private parseTimeWindow(timeWindow: string): number {
		const match = timeWindow.match(/^(\d+)([smh])$/);
		if (!match) {
			return 60;
		}
		const value = parseInt(match[1], 10);
		const unit = match[2];
		switch (unit) {
			case "s":
				return value;
			case "m":
				return value * 60;
			case "h":
				return value * 3600;
			default:
				return 60;
		}
	}
}

export class IosManager {

	public async isGoIosInstalled(): Promise<boolean> {
		try {
			const output = execFileSync(getGoIosPath(), ["version"], { stdio: ["pipe", "pipe", "ignore"] }).toString();
			const json: VersionCommandOutput = JSON.parse(output);
			return json.version !== undefined && (json.version.startsWith("v") || json.version === "local-build");
		} catch (error) {
			return false;
		}
	}

	public getDeviceName(deviceId: string): string {
		const output = execFileSync(getGoIosPath(), ["info", "--udid", deviceId]).toString();
		const json: InfoCommandOutput = JSON.parse(output);
		return json.DeviceName;
	}

	public listDevices(): IosDevice[] {
		if (!this.isGoIosInstalled()) {
			console.error("go-ios is not installed, no physical iOS devices can be detected");
			return [];
		}

		const output = execFileSync(getGoIosPath(), ["list"]).toString();
		const json: ListCommandOutput = JSON.parse(output);
		const devices = json.deviceList.map(device => ({
			deviceId: device,
			deviceName: this.getDeviceName(device),
		}));

		return devices;
	}
}<|MERGE_RESOLUTION|>--- conflicted
+++ resolved
@@ -195,11 +195,7 @@
 		return await wda.getOrientation();
 	}
 
-<<<<<<< HEAD
-	public async getDeviceLogs(options?: { timeWindow?: string; filter?: string; iosUseBooted?: boolean; process?: string }): Promise<string> {
-=======
 	public async getDeviceLogs(options?: { timeWindow?: string; filter?: string; process?: string }): Promise<string> {
->>>>>>> e3007569
 		await this.assertTunnelRunning();
 		const timeWindow = options?.timeWindow || "1m";
 		const filter = options?.filter;
